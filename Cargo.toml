--- conflicted
+++ resolved
@@ -18,11 +18,7 @@
 num-derive = "0.3.3"
 timeout-iterator = "0.5.0"
 serde = { version = "1.0.117", features = ["derive", "rc"] }
-<<<<<<< HEAD
-serde_json = { version = "1.0.59", features = ["arbitrary_precision"]}
-=======
 serde_json = { version = "1.0.60", features = ["arbitrary_precision"]}
->>>>>>> df32d107
 chrono = { version = "0.4", features = ["serde", "std"] }
 toml = "0.5.7"
 http = "0.2.1"
@@ -34,12 +30,9 @@
 libc = "0.2.80"
 file-rotate-record-boundary = "0.3.0"
 ureq = "1.5.2"
-<<<<<<< HEAD
 futures = "0.3.8"
-tokio = { version = "0.3.4", features = ["rt-multi-thread", "macros", "time"] }
-=======
+tokio = { version = "0.3.5", features = ["rt-multi-thread", "macros", "time"] }
 pagerduty-rs = "0.0.1"
->>>>>>> df32d107
 
 [dependencies.clap]
 version = "2.33.3"
